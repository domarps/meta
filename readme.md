--- conflicted
+++ resolved
@@ -1,27 +1,26 @@
 # MeTA: ModErn Text Analysis
 
-<<<<<<< HEAD
-Please visit our [web page](http://smassung.github.io/meta/) for information
+Please visit our [web page](http://meta-toolkit.github.io/meta/) for information
 about MeTA!
-=======
+
 ## Overview
 
 MeTA is a modern C++ data sciences toolkit featuring
 
  - text tokenization, including deep semantic features like parse trees
- 
+
  - inverted and forward indexes with compression and various caching strategies
- 
+
  - various ranking functions for the indexes
- 
+
  - topic modeling algorithms
- 
+
  - language modeling algorithms
- 
+
  - clustering and similarity algorithms
- 
+
  - classification algorithms
- 
+
  - wrappers for liblinear and slda
 
 Doxygen documentation can be found
@@ -35,7 +34,7 @@
 
  - This project requires a very well conforming C++11 compiler. Currently,
    clang is the de-facto compiler for use with this project
-   
+
  - Additionally, you will need a conformant implementation of the C++11 standard
    library and ABI---currently libc++ and libc++abi are the best options for
    this. See your distribution's package manager for more information on
@@ -49,15 +48,6 @@
    [here](http://www.csie.ntu.edu.tw/~cjlin/liblinear/), and add the path to
    liblinear in config.toml (replace the existing path). Make sure you compile
    it.
-
- - You will also probably want to enable supervised latent Dirichlet allocation
-   through slda. Download the source
-   [here](http://www.cs.cmu.edu/~chongw/slda/). Add
-    ```
-    #include <cstddef>
-    ```
-   at the top of corpus.h, and compile. Again, add the path to slda to
-   config.toml.
 
  - This project makes use of several [git
    submodules](http://git-scm.com/book/en/Git-Tools-Submodules). To initialize
@@ -78,5 +68,4 @@
  - There are rules for clean, tidy, and doc. (Also, once you run the cmake
    command once, you should be able to just run make like usual as you're
    developing---it'll detect when the CMakeLists.txt file has changed and
-   rebuild Makefiles if it needs to.)
->>>>>>> 1088d376
+   rebuild Makefiles if it needs to.)