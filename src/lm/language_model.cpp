/**
 * @file language_model.cpp
 * @author Sean Massung
 *
 * All files in META are dual-licensed under the MIT and NCSA licenses. For more
 * details, consult the file LICENSE.mit and LICENSE.ncsa in the root of the
 * project.
 */

#include <iostream>
#include <sstream>
#include <random>
#include "analyzers/analyzer.h"
#include "analyzers/tokenizers/icu_tokenizer.h"
#include "analyzers/filters/all.h"
#include "corpus/corpus.h"
#include "util/shim.h"
#include "lm/language_model.h"

namespace meta
{
namespace lm
{

language_model::language_model(const cpptoml::toml_group& config)
{
<<<<<<< HEAD
    auto group = config.get_group("language-model");
=======
    auto config = cpptoml::parse_file(config_file);
    auto group = config.get_table("language-model");
>>>>>>> 639876ff
    auto nval = group->get_as<int64_t>("n-value");
    if (!nval)
        throw language_model_exception{
            "no n-value specified in language-model group"};

    N_ = *nval;

    if (N_ > 1)
        interp_ = std::make_shared<language_model>(config, N_ - 1);

    select_method(config);
}

void language_model::select_method(const cpptoml::toml_group& config)
{
    auto group = config.get_group("language-model");
    auto format = group->get_as<std::string>("format");
    if (!format)
        throw language_model_exception{
            "no format specified in language-model group"};

    if (*format == "precomputed")
    {
        auto prefix = group->get_as<std::string>("prefix");
        if (!prefix)
            throw language_model_exception{
                "no prefix specified for precomputed language model"};
        read_precomputed(*prefix);
    }
    else if (*format == "learn")
        learn_model(config);
    else
        throw language_model_exception{
            "language-model format could not be determined"};
}

language_model::language_model(const cpptoml::toml_group& config, size_t n)
    : N_{n}
{
    if (N_ > 1)
        interp_ = std::make_shared<language_model>(config, N_ - 1);

    select_method(config);
}

void language_model::learn_model(const cpptoml::toml_group& config)
{
    std::cout << "Learning " << N_ << "-gram language model" << std::endl;
    auto corpus = corpus::corpus::load(config);

    using namespace analyzers;
    std::unique_ptr<token_stream> stream;
    stream = make_unique<tokenizers::icu_tokenizer>();
    stream = make_unique<filters::lowercase_filter>(std::move(stream));
    stream = make_unique<filters::alpha_filter>(std::move(stream));
    stream = make_unique<filters::blank_filter>(std::move(stream));
    stream = make_unique<filters::empty_sentence_filter>(std::move(stream));

    while (corpus->has_next())
    {
        auto doc = corpus->next();
        stream->set_content(doc.content());

        // get ngram stream started
        sentence ngram;
        for (size_t i = 1; i < N_; ++i)
            ngram.push_back("<s>");

        // count each ngram occurrence
        while (*stream)
        {
            auto token = stream->next();
            if (N_ > 1)
            {
                ++dist_[ngram.to_string()][token];
                ngram.pop_front();
                ngram.push_back(token);
            }
            else
                ++dist_[""][token]; // unigram has no previous tokens
        }
    }

    // turn counts into probabilities
    for (auto& map : dist_)
    {
        double sum = 0.0;
        for (auto& end : map.second)
            sum += end.second;
        for (auto& end : map.second)
            end.second /= sum;
    }
}

void language_model::read_precomputed(const std::string& prefix)
{
    std::cout << "Reading " << N_ << "-gram language model" << std::endl;
    std::ifstream in{prefix + std::to_string(N_) + "-grams.txt"};
    std::string line;
    uint64_t count;
    while (in)
    {
        std::getline(in, line);
        std::istringstream iss{line};
        iss >> count;
        sentence ngram;
        std::string token;
        for (size_t i = 0; i < N_ - 1; ++i)
        {
            iss >> token;
            ngram.push_back(token);
        }

        // if there is one remaining token to read
        if (iss)
        {
            iss >> token;
            dist_[ngram.to_string()][token] = count;
        }
        else // if unigram
        {
            dist_[""][ngram.to_string()] = count;
        }
    }

    // turn counts into probabilities
    for (auto& map : dist_)
    {
        double sum = 0.0;
        for (auto& end : map.second)
            sum += end.second;
        for (auto& end : map.second)
            end.second /= sum;
    }
}

std::string language_model::next_token(const sentence& tokens,
                                       double random) const
{
    auto it = dist_.find(tokens.to_string());
    if (it == dist_.end())
        throw language_model_exception{"couldn't find previous n - 1 tokens: "
                                       + tokens.to_string()};

    double cur = 0.0;
    for (auto& end : it->second)
    {
        cur += end.second;
        if (cur > random)
            return end.first;
    }

    throw language_model_exception{"could not generate next token: "
                                   + tokens.to_string()};
}

std::vector<std::pair<std::string, double>>
    language_model::top_k(const sentence& prev, size_t k) const
{
    if (prev.size() != N_ - 1)
        throw language_model_exception{"prev should contain n - 1 tokens"};

    auto it = dist_.find(prev.to_string());
    if (it == dist_.end())
        throw language_model_exception{"no transitions found"};

    using pair_t = std::pair<std::string, double>;
    std::vector<pair_t> probs{it->second.begin(), it->second.end()};

    auto comp = [&](const pair_t& a, const pair_t& b)
    {
        return a.second > b.second;
    };
    if (k >= probs.size())
    {
        std::sort(probs.begin(), probs.end(), comp);
        return probs;
    }

    std::nth_element(probs.begin(), probs.begin() + k, probs.end(), comp);
    std::vector<pair_t> sorted{probs.begin(), probs.begin() + k};
    std::sort(sorted.begin(), sorted.end(), comp);

    return sorted;
}

std::string language_model::generate(unsigned int seed) const
{
    std::default_random_engine gen(seed);
    std::uniform_real_distribution<double> rdist(0.0, 1.0);

    // start generating at the beginning of a sequence
    sentence ngram;
    for (size_t n = 1; n < N_; ++n)
        ngram.push_back("<s>");

    // keep generating until we see </s>
    std::string output;
    std::string next = next_token(ngram, rdist(gen));
    while (next != "</s>")
    {
        if (ngram.front() != "<s>")
            output += " " + ngram.front();
        ngram.pop_front();
        ngram.push_back(next);
        next = next_token(ngram, rdist(gen));
    }

    output += " " + ngram.to_string();
    return output;
}

double language_model::prob(sentence tokens) const
{
    if (tokens.size() != N_)
        throw language_model_exception{"prob() needs one N-gram"};

    sentence interp_tokens{tokens};
    interp_tokens.pop_front(); // look at prev N - 1
    auto interp_prob = interp_ ? interp_->prob(interp_tokens) : 1.0;

    auto last = tokens.back();
    tokens.pop_back();

    auto endings = dist_.find(tokens.to_string());
    if (endings == dist_.end())
        return (1.0 - lambda_) * interp_prob;

    auto prob = endings->second.find(last);
    if (prob == endings->second.end())
        return (1.0 - lambda_) * interp_prob;

    return lambda_ * prob->second + (1.0 - lambda_) * interp_prob;
}

double language_model::perplexity(const sentence& tokens) const
{
    sentence ngram;
    for (size_t i = 1; i < N_; ++i)
        ngram.push_back("<s>");

    double perp = 0.0;
    for (auto& token : tokens)
    {
        ngram.push_back(token);
        perp += std::log(1.0 / prob(ngram));
        ngram.pop_front();
    }

    return perp / N_;
}

double language_model::perplexity_per_word(const sentence& tokens) const
{
    if (tokens.size() == 0)
        throw language_model_exception{
            "perplexity_per_word called on empty sentence"};
    return perplexity(tokens) / tokens.size();
}
}
}<|MERGE_RESOLUTION|>--- conflicted
+++ resolved
@@ -22,18 +22,13 @@
 namespace lm
 {
 
-language_model::language_model(const cpptoml::toml_group& config)
-{
-<<<<<<< HEAD
-    auto group = config.get_group("language-model");
-=======
-    auto config = cpptoml::parse_file(config_file);
-    auto group = config.get_table("language-model");
->>>>>>> 639876ff
-    auto nval = group->get_as<int64_t>("n-value");
+language_model::language_model(const cpptoml::table& config)
+{
+    auto table = config.get_table("language-model");
+    auto nval = table->get_as<int64_t>("n-value");
     if (!nval)
         throw language_model_exception{
-            "no n-value specified in language-model group"};
+            "no n-value specified in language-model table"};
 
     N_ = *nval;
 
@@ -43,17 +38,17 @@
     select_method(config);
 }
 
-void language_model::select_method(const cpptoml::toml_group& config)
-{
-    auto group = config.get_group("language-model");
-    auto format = group->get_as<std::string>("format");
+void language_model::select_method(const cpptoml::table& config)
+{
+    auto table = config.get_table("language-model");
+    auto format = table->get_as<std::string>("format");
     if (!format)
         throw language_model_exception{
-            "no format specified in language-model group"};
+            "no format specified in language-model table"};
 
     if (*format == "precomputed")
     {
-        auto prefix = group->get_as<std::string>("prefix");
+        auto prefix = table->get_as<std::string>("prefix");
         if (!prefix)
             throw language_model_exception{
                 "no prefix specified for precomputed language model"};
@@ -66,7 +61,7 @@
             "language-model format could not be determined"};
 }
 
-language_model::language_model(const cpptoml::toml_group& config, size_t n)
+language_model::language_model(const cpptoml::table& config, size_t n)
     : N_{n}
 {
     if (N_ > 1)
@@ -75,7 +70,7 @@
     select_method(config);
 }
 
-void language_model::learn_model(const cpptoml::toml_group& config)
+void language_model::learn_model(const cpptoml::table& config)
 {
     std::cout << "Learning " << N_ << "-gram language model" << std::endl;
     auto corpus = corpus::corpus::load(config);
@@ -85,7 +80,6 @@
     stream = make_unique<tokenizers::icu_tokenizer>();
     stream = make_unique<filters::lowercase_filter>(std::move(stream));
     stream = make_unique<filters::alpha_filter>(std::move(stream));
-    stream = make_unique<filters::blank_filter>(std::move(stream));
     stream = make_unique<filters::empty_sentence_filter>(std::move(stream));
 
     while (corpus->has_next())
