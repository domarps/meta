/**
 * @file lm_ranker.cpp
 * @author Sean Massung
 */

#include <cmath>
#include "corpus/document.h"
#include "util/fastapprox.h"
#include "index/score_data.h"
#include "index/ranker/lm_ranker.h"

namespace meta
{
namespace index
{

const std::string language_model_ranker::id = "language-model";

float language_model_ranker::score_one(const score_data& sd)
{
<<<<<<< HEAD
    float ps = smoothed_prob(sd);
    float pc = static_cast<float>(sd.corpus_term_count) / sd.total_terms;
    return sd.query_term_count
           * fastapprox::fastlog(ps / (doc_constant(sd) * pc));
=======
    double ps = smoothed_prob(sd);
    double pc = static_cast<double>(sd.corpus_term_count) / sd.total_terms;

    return sd.query_term_weight * std::log(ps / (doc_constant(sd) * pc));
>>>>>>> 5a2a62fb
}

float language_model_ranker::initial_score(const score_data& sd) const
{
    return sd.query.length() * fastapprox::fastlog(doc_constant(sd));
}
}
}<|MERGE_RESOLUTION|>--- conflicted
+++ resolved
@@ -18,17 +18,10 @@
 
 float language_model_ranker::score_one(const score_data& sd)
 {
-<<<<<<< HEAD
     float ps = smoothed_prob(sd);
     float pc = static_cast<float>(sd.corpus_term_count) / sd.total_terms;
-    return sd.query_term_count
+    return sd.query_term_weight
            * fastapprox::fastlog(ps / (doc_constant(sd) * pc));
-=======
-    double ps = smoothed_prob(sd);
-    double pc = static_cast<double>(sd.corpus_term_count) / sd.total_terms;
-
-    return sd.query_term_weight * std::log(ps / (doc_constant(sd) * pc));
->>>>>>> 5a2a62fb
 }
 
 float language_model_ranker::initial_score(const score_data& sd) const
